# StreamDiffusion

[English](./README.md) | [日本語](./README-ja.md) | [한국어](./README-ko.md)

<p align="center">
  <img src="./assets/demo_07.gif" width=90%>
  <img src="./assets/demo_09.gif" width=90%>
</p>

# StreamDiffusion: A Pipeline-Level Solution for Real-Time Interactive Generation

**Authors:** [Akio Kodaira](https://www.linkedin.com/in/akio-kodaira-1a7b98252/), [Chenfeng Xu](https://www.chenfengx.com/), Toshiki Hazama, [Takanori Yoshimoto](https://twitter.com/__ramu0e__), [Kohei Ohno](https://www.linkedin.com/in/kohei--ohno/), [Shogo Mitsuhori](https://me.ddpn.world/), [Soichi Sugano](https://twitter.com/toni_nimono), [Hanying Cho](https://twitter.com/hanyingcl), [Zhijian Liu](https://zhijianliu.com/), [Kurt Keutzer](https://scholar.google.com/citations?hl=en&user=ID9QePIAAAAJ)

StreamDiffusion is an innovative diffusion pipeline designed for real-time interactive generation. It introduces significant performance enhancements to current diffusion-based image generation techniques.

[![arXiv](https://img.shields.io/badge/arXiv-2307.04725-b31b1b.svg)](https://arxiv.org/abs/2312.12491)
[![Hugging Face Papers](https://img.shields.io/badge/%F0%9F%A4%97%20Hugging%20Face-papers-yellow)](https://huggingface.co/papers/2312.12491)

We sincerely thank [Taku Fujimoto](https://twitter.com/AttaQjp) and [Radamés Ajna](https://twitter.com/radamar) and Hugging Face team for their invaluable feedback, courteous support, and insightful discussions.

## Key Features

1. **Stream Batch**

   - Streamlined data processing through efficient batch operations.

2. **Residual Classifier-Free Guidance** - [Learn More](#residual-cfg-rcfg)

   - Improved guidance mechanism that minimizes computational redundancy.

3. **Stochastic Similarity Filter** - [Learn More](#stochastic-similarity-filter)

   - Improves GPU utilization efficiency through advanced filtering techniques.

4. **IO Queues**

   - Efficiently manages input and output operations for smoother execution.

5. **Pre-Computation for KV-Caches**

   - Optimizes caching strategies for accelerated processing.

6. **Model Acceleration Tools**
   - Utilizes various tools for model optimization and performance boost.

When images are produced using our proposed StreamDiffusion pipeline in an environment with **GPU: RTX 4090**, **CPU: Core i9-13900K**, and **OS: Ubuntu 22.04.3 LTS**.

|            model            | Denoising Step | fps on Txt2Img | fps on Img2Img |
| :-------------------------: | :------------: | :------------: | :------------: |
|          SD-turbo           |       1        |     106.16     |     93.897     |
| LCM-LoRA <br>+<br> KohakuV2 |       4        |     38.023     |     37.133     |

Feel free to explore each feature by following the provided links to learn more about StreamDiffusion's capabilities. If you find it helpful, please consider citing our work:

```bash
@article{kodaira2023streamdiffusion,
      title={StreamDiffusion: A Pipeline-level Solution for Real-time Interactive Generation},
      author={Akio Kodaira and Chenfeng Xu and Toshiki Hazama and Takanori Yoshimoto and Kohei Ohno and Shogo Mitsuhori and Soichi Sugano and Hanying Cho and Zhijian Liu and Kurt Keutzer},
      year={2023},
      eprint={2312.12491},
      archivePrefix={arXiv},
      primaryClass={cs.CV}
}
```

## Installation

### Step0: clone this repository

```bash
git clone https://github.com/cumulo-autumn/StreamDiffusion.git
```

### Step1: Make Environment

You can install StreamDiffusion via pip, conda, or Docker(explanation below).

```bash
conda create -n streamdiffusion python=3.10
conda activate streamdiffusion
```

OR

```cmd
python -m venv .venv
# Windows
.\.venv\Scripts\activate
# Linux
source .venv/bin/activate
```

### Step2: Install PyTorch

Select the appropriate version for your system.

CUDA 11.8

```bash
pip3 install torch==2.1.0 torchvision==0.16.0 xformers --index-url https://download.pytorch.org/whl/cu118
```

CUDA 12.1

```bash
pip3 install torch==2.1.0 torchvision==0.16.0 xformers --index-url https://download.pytorch.org/whl/cu121
```

details: https://pytorch.org/

### Step3: Install StreamDiffusion

#### For User

Install StreamDiffusion

```bash
#for Latest Version (recommended)
pip install git+https://github.com/cumulo-autumn/StreamDiffusion.git@main#egg=streamdiffusion[tensorrt]


#or


#for Stable Version
pip install streamdiffusion[tensorrt]
```

Install TensorRT extension

```bash
python -m streamdiffusion.tools.install-tensorrt
<<<<<<< HEAD
# If you use Windows, you need to install pywin32
pip install pywin32
```
=======
```
(Only for Windows) You may need to install pywin32 additionally, if you installed Stable Version(`pip install streamdiffusion[tensorrt]`).
```bash
pip install --force-reinstall pywin32
```
>>>>>>> f43fb051

#### For Developer

```bash
python setup.py develop easy_install streamdiffusion[tensorrt]
python -m streamdiffusion.tools.install-tensorrt
```

### Docker Installation (TensorRT Ready)

```bash
git clone https://github.com/cumulo-autumn/StreamDiffusion.git
cd StreamDiffusion
docker build -t stream-diffusion:latest -f Dockerfile .
docker run --gpus all -it -v $(pwd):/home/ubuntu/streamdiffusion stream-diffusion:latest
```

## Quick Start

You can try StreamDiffusion in [`examples`](./examples) directory.

| ![画像3](./assets/demo_02.gif) | ![画像4](./assets/demo_03.gif) |
| :----------------------------: | :----------------------------: |
| ![画像5](./assets/demo_04.gif) | ![画像6](./assets/demo_05.gif) |

## Real-Time Txt2Img Demo

There is an interactive txt2img demo in [`demo/realtime-txt2img`](./demo/realtime-txt2img) directory!

<p align="center">
  <img src="./assets/demo_01.gif" width=100%>
</p>

## Real-Time Img2Img Demo

There is a real time img2img demo with a live webcam feed or screen capture on a web browser in [`demo/realtime-img2img`](./demo/realtime-img2img) directory!

<p align="center">
  <img src="./assets/img2img1.gif" width=100%>
</p>

## Usage Example

We provide a simple example of how to use StreamDiffusion. For more detailed examples, please refer to [`examples`](./examples) directory.

### Image-to-Image

```python
import torch
from diffusers import AutoencoderTiny, StableDiffusionPipeline
from diffusers.utils import load_image

from streamdiffusion import StreamDiffusion
from streamdiffusion.image_utils import postprocess_image

# You can load any models using diffuser's StableDiffusionPipeline
pipe = StableDiffusionPipeline.from_pretrained("KBlueLeaf/kohaku-v2.1").to(
    device=torch.device("cuda"),
    dtype=torch.float16,
)

# Wrap the pipeline in StreamDiffusion
stream = StreamDiffusion(
    pipe,
    t_index_list=[32, 45],
    torch_dtype=torch.float16,
)

# If the loaded model is not LCM, merge LCM
stream.load_lcm_lora()
stream.fuse_lora()
# Use Tiny VAE for further acceleration
stream.vae = AutoencoderTiny.from_pretrained("madebyollin/taesd").to(device=pipe.device, dtype=pipe.dtype)
# Enable acceleration
pipe.enable_xformers_memory_efficient_attention()


prompt = "1girl with dog hair, thick frame glasses"
# Prepare the stream
stream.prepare(prompt)

# Prepare image
init_image = load_image("assets/img2img_example.png").resize((512, 512))

# Warmup >= len(t_index_list) x frame_buffer_size
for _ in range(2):
    stream(init_image)

# Run the stream infinitely
while True:
    x_output = stream(init_image)
    postprocess_image(x_output, output_type="pil")[0].show()
    input_response = input("Press Enter to continue or type 'stop' to exit: ")
    if input_response == "stop":
        break
```

### Text-to-Image

```python
import torch
from diffusers import AutoencoderTiny, StableDiffusionPipeline

from streamdiffusion import StreamDiffusion
from streamdiffusion.image_utils import postprocess_image

# You can load any models using diffuser's StableDiffusionPipeline
pipe = StableDiffusionPipeline.from_pretrained("KBlueLeaf/kohaku-v2.1").to(
    device=torch.device("cuda"),
    dtype=torch.float16,
)

# Wrap the pipeline in StreamDiffusion
# Requires more long steps (len(t_index_list)) in text2image
# You recommend to use cfg_type="none" when text2image
stream = StreamDiffusion(
    pipe,
    t_index_list=[0, 16, 32, 45],
    torch_dtype=torch.float16,
    cfg_type="none",
)

# If the loaded model is not LCM, merge LCM
stream.load_lcm_lora()
stream.fuse_lora()
# Use Tiny VAE for further acceleration
stream.vae = AutoencoderTiny.from_pretrained("madebyollin/taesd").to(device=pipe.device, dtype=pipe.dtype)
# Enable acceleration
pipe.enable_xformers_memory_efficient_attention()


prompt = "1girl with dog hair, thick frame glasses"
# Prepare the stream
stream.prepare(prompt)

# Warmup >= len(t_index_list) x frame_buffer_size
for _ in range(4):
    stream()

# Run the stream infinitely
while True:
    x_output = stream.txt2img()
    postprocess_image(x_output, output_type="pil")[0].show()
    input_response = input("Press Enter to continue or type 'stop' to exit: ")
    if input_response == "stop":
        break
```

You can make it faster by using SD-Turbo.

### Faster generation

Replace the following code in the above example.

```python
pipe.enable_xformers_memory_efficient_attention()
```

To

```python
from streamdiffusion.acceleration.tensorrt import accelerate_with_tensorrt

stream = accelerate_with_tensorrt(
    stream, "engines", max_batch_size=2,
)
```

It requires TensorRT extension and time to build the engine, but it will be faster than the above example.

## Optionals

### Stochastic Similarity Filter

![demo](assets/demo_06.gif)

Stochastic Similarity Filter reduces processing during video input by minimizing conversion operations when there is little change from the previous frame, thereby alleviating GPU processing load, as shown by the red frame in the above GIF. The usage is as follows:

```python
stream = StreamDiffusion(
    pipe,
    [32, 45],
    torch_dtype=torch.float16,
)
stream.enable_similar_image_filter(
    similar_image_filter_threshold,
    similar_image_filter_max_skip_frame,
)
```

There are the following parameters that can be set as arguments in the function:

#### `similar_image_filter_threshold`

- The threshold for similarity between the previous frame and the current frame before the processing is paused.

#### `similar_image_filter_max_skip_frame`

- The maximum interval during the pause before resuming the conversion.

### Residual CFG (RCFG)

![rcfg](assets/cfg_conparision.png)

RCFG is a method for approximately realizing CFG with competitive computational complexity compared to cases where CFG is not used. It can be specified through the cfg_type argument in the StreamDiffusion. There are two types of RCFG: one with no specified items for negative prompts RCFG Self-Negative and one where negative prompts can be specified RCFG Onetime-Negative. In terms of computational complexity, denoting the complexity without CFG as N and the complexity with a regular CFG as 2N, RCFG Self-Negative can be computed in N steps, while RCFG Onetime-Negative can be computed in N+1 steps.

The usage is as follows:

```python
# w/0 CFG
cfg_type = "none"
# CFG
cfg_type = "full"
# RCFG Self-Negative
cfg_type = "self"
# RCFG Onetime-Negative
cfg_type = "initialize"
stream = StreamDiffusion(
    pipe,
    [32, 45],
    torch_dtype=torch.float16,
    cfg_type=cfg_type,
)
stream.prepare(
    prompt="1girl, purple hair",
    guidance_scale=guidance_scale,
    delta=delta,
)
```

The delta has a moderating effect on the effectiveness of RCFG.

## Development Team

[Aki](https://twitter.com/cumulo_autumn),
[Ararat](https://twitter.com/AttaQjp),
[Chenfeng Xu](https://twitter.com/Chenfeng_X),
[ddPn08](https://twitter.com/ddPn08),
[kizamimi](https://twitter.com/ArtengMimi),
[ramune](https://twitter.com/__ramu0e__),
[teftef](https://twitter.com/hanyingcl),
[Tonimono](https://twitter.com/toni_nimono),
[Verb](https://twitter.com/IMG_5955),

(\*alphabetical order)
</br>

## Acknowledgements

The video and image demos in this GitHub repository were generated using [LCM-LoRA](https://huggingface.co/latent-consistency/lcm-lora-sdv1-5) + [KohakuV2](https://civitai.com/models/136268/kohaku-v2) and [SD-Turbo](https://arxiv.org/abs/2311.17042).

Special thanks to [LCM-LoRA authors](https://latent-consistency-models.github.io/) for providing the LCM-LoRA and Kohaku BlueLeaf ([@KBlueleaf](https://twitter.com/KBlueleaf)) for providing the KohakuV2 model and ,to [Stability AI](https://ja.stability.ai/) for [SD-Turbo](https://arxiv.org/abs/2311.17042).

KohakuV2 Models can be downloaded from [Civitai](https://civitai.com/models/136268/kohaku-v2) and [Hugging Face](https://huggingface.co/KBlueLeaf/kohaku-v2.1).

SD-Turbo is also available on [Hugging Face Space](https://huggingface.co/stabilityai/sd-turbo).

## Contributors

<a href="https://github.com/cumulo-autumn/StreamDiffusion/graphs/contributors">
  <img src="https://contrib.rocks/image?repo=cumulo-autumn/StreamDiffusion" />
</a><|MERGE_RESOLUTION|>--- conflicted
+++ resolved
@@ -130,17 +130,13 @@
 
 ```bash
 python -m streamdiffusion.tools.install-tensorrt
-<<<<<<< HEAD
-# If you use Windows, you need to install pywin32
-pip install pywin32
-```
-=======
-```
+```
+
 (Only for Windows) You may need to install pywin32 additionally, if you installed Stable Version(`pip install streamdiffusion[tensorrt]`).
+
 ```bash
 pip install --force-reinstall pywin32
 ```
->>>>>>> f43fb051
 
 #### For Developer
 
